package aws

import (
	"fmt"
	"log"
	"sort"
	"strings"
	"time"

	"github.com/hashicorp/terraform/helper/hashcode"
	"github.com/hashicorp/terraform/helper/resource"
	"github.com/hashicorp/terraform/helper/schema"

	"github.com/aws/aws-sdk-go/aws"
	"github.com/aws/aws-sdk-go/service/ec2"
	"github.com/aws/aws-sdk-go/service/elasticbeanstalk"
)

func resourceAwsElasticBeanstalkOptionSetting() *schema.Resource {
	return &schema.Resource{
		Schema: map[string]*schema.Schema{
			"namespace": &schema.Schema{
				Type:     schema.TypeString,
				Required: true,
			},
			"name": &schema.Schema{
				Type:     schema.TypeString,
				Required: true,
			},
			"value": &schema.Schema{
				Type:     schema.TypeString,
				Required: true,
			},
		},
	}
}

func resourceAwsElasticBeanstalkEnvironment() *schema.Resource {
	return &schema.Resource{
		Create: resourceAwsElasticBeanstalkEnvironmentCreate,
		Read:   resourceAwsElasticBeanstalkEnvironmentRead,
		Update: resourceAwsElasticBeanstalkEnvironmentUpdate,
		Delete: resourceAwsElasticBeanstalkEnvironmentDelete,

		Schema: map[string]*schema.Schema{
			"name": &schema.Schema{
				Type:     schema.TypeString,
				Required: true,
				ForceNew: true,
			},
			"application": &schema.Schema{
				Type:     schema.TypeString,
				Required: true,
			},
			"description": &schema.Schema{
				Type:     schema.TypeString,
				Optional: true,
			},
			"version_label": &schema.Schema{
				Type:     schema.TypeString,
				Optional: true,
			},
			"cname": &schema.Schema{
				Type:     schema.TypeString,
				Computed: true,
			},
			"setting": &schema.Schema{
				Type:     schema.TypeSet,
				Optional: true,
				Computed: true,
				Elem:     resourceAwsElasticBeanstalkOptionSetting(),
				Set:      optionSettingValueHash,
			},
			"all_settings": &schema.Schema{
				Type:     schema.TypeSet,
				Computed: true,
				Elem:     resourceAwsElasticBeanstalkOptionSetting(),
				Set:      optionSettingValueHash,
			},
			"solution_stack_name": &schema.Schema{
				Type:     schema.TypeString,
				Optional: true,
			},
			"template_name": &schema.Schema{
				Type:          schema.TypeString,
				Optional:      true,
				ConflictsWith: []string{"solution_stack_name"},
			},

			"tags": tagsSchema(),
		},
	}
}

func resourceAwsElasticBeanstalkEnvironmentCreate(d *schema.ResourceData, meta interface{}) error {
	conn := meta.(*AWSClient).elasticbeanstalkconn

	// Get values from config
	name := d.Get("name").(string)
	cname := d.Get("cname").(string)
	app := d.Get("application").(string)
	desc := d.Get("description").(string)
	version := d.Get("version_label").(string)
	settings := d.Get("setting").(*schema.Set)
	solutionStack := d.Get("solution_stack_name").(string)
	templateName := d.Get("template_name").(string)

	// TODO set tags
	// Note: at time of writing, you cannot view or edit Tags after creation
	// d.Set("tags", tagsToMap(instance.Tags))
	createOpts := elasticbeanstalk.CreateEnvironmentInput{
		EnvironmentName: aws.String(name),
		ApplicationName: aws.String(app),
		OptionSettings:  extractOptionSettings(settings),
		Tags:            tagsFromMapBeanstalk(d.Get("tags").(map[string]interface{})),
	}

	if desc != "" {
		createOpts.Description = aws.String(desc)
	}

	if cname != "" {
		createOpts.CNAMEPrefix = aws.String(cname)
	}

	if solutionStack != "" {
		createOpts.SolutionStackName = aws.String(solutionStack)
	}

	if templateName != "" {
		createOpts.TemplateName = aws.String(templateName)
	}

	if version != "" {
		createOpts.VersionLabel = aws.String(version)
	}

	log.Printf("[DEBUG] Elastic Beanstalk Environment create opts: %s", createOpts)
	resp, err := conn.CreateEnvironment(&createOpts)
	if err != nil {
		return err
	}

	d.SetId(*resp.EnvironmentId)

	stateConf := &resource.StateChangeConf{
		Pending:    []string{"Launching", "Updating"},
		Target:     []string{"Ready"},
		Refresh:    environmentStateRefreshFunc(conn, d.Id()),
		Timeout:    10 * time.Minute,
		Delay:      10 * time.Second,
		MinTimeout: 3 * time.Second,
	}

	_, err = stateConf.WaitForState()
	if err != nil {
		return fmt.Errorf(
			"Error waiting for Elastic Beanstalk Environment (%s) to become ready: %s",
			d.Id(), err)
	}

	return resourceAwsElasticBeanstalkEnvironmentRead(d, meta)
}

func resourceAwsElasticBeanstalkEnvironmentUpdate(d *schema.ResourceData, meta interface{}) error {
	conn := meta.(*AWSClient).elasticbeanstalkconn

<<<<<<< HEAD
	if d.HasChange("description") {
		if err := resourceAwsElasticBeanstalkEnvironmentDescriptionUpdate(conn, d); err != nil {
			return err
		}
	}

	if d.HasChange("solution_stack_name") {
		if err := resourceAwsElasticBeanstalkEnvironmentSolutionStackUpdate(conn, d); err != nil {
			return err
		}
	}

	if d.HasChange("setting") {
		if err := resourceAwsElasticBeanstalkEnvironmentOptionSettingsUpdate(conn, d); err != nil {
			return err
		}
	}

	if d.HasChange("version_label") {
		if err := resourceAwsElasticBeanstalkEnvironmentApplicationVersionUpdate(conn, d); err != nil {
			return err
		}
	}

	return resourceAwsElasticBeanstalkEnvironmentRead(d, meta)
}

func resourceAwsElasticBeanstalkEnvironmentDescriptionUpdate(conn *elasticbeanstalk.ElasticBeanstalk, d *schema.ResourceData) error {
	name := d.Get("name").(string)
	desc := d.Get("description").(string)
=======
>>>>>>> 0c8843f2
	envId := d.Id()

	updateOpts := elasticbeanstalk.UpdateEnvironmentInput{
		EnvironmentId: aws.String(envId),
	}

	if d.HasChange("description") {
		updateOpts.Description = aws.String(d.Get("description").(string))
	}

	if d.HasChange("solution_stack_name") {
		updateOpts.SolutionStackName = aws.String(d.Get("solution_stack_name").(string))
	}

	if d.HasChange("setting") {
		o, n := d.GetChange("setting")
		if o == nil {
			o = &schema.Set{F: optionSettingValueHash}
		}
		if n == nil {
			n = &schema.Set{F: optionSettingValueHash}
		}

		os := o.(*schema.Set)
		ns := n.(*schema.Set)

		updateOpts.OptionSettings = extractOptionSettings(ns.Difference(os))
	}

	if d.HasChange("version_label") {
		updateOpts.VersionLabel = aws.String(d.Get("version_label").(string))
	}

	log.Printf("[DEBUG] Elastic Beanstalk Environment update opts: %s", updateOpts)
	_, err := conn.UpdateEnvironment(&updateOpts)
	if err != nil {
		return err
	}

	stateConf := &resource.StateChangeConf{
		Pending:    []string{"Launching", "Updating"},
		Target:     "Ready",
		Refresh:    environmentStateRefreshFunc(conn, d.Id()),
		Timeout:    10 * time.Minute,
		Delay:      10 * time.Second,
		MinTimeout: 3 * time.Second,
	}

	_, err = stateConf.WaitForState()
	if err != nil {
		return fmt.Errorf(
			"Error waiting for Elastic Beanstalk Environment (%s) to become ready: %s",
			d.Id(), err)
	}

	return resourceAwsElasticBeanstalkEnvironmentRead(d, meta)
}

func resourceAwsElasticBeanstalkEnvironmentApplicationVersionUpdate(conn *elasticbeanstalk.ElasticBeanstalk, d *schema.ResourceData) error {
	name := d.Get("name").(string)
	version := d.Get("version_label").(string)
	envId := d.Id()

	log.Printf("[Debug] Elastic Beanstalk application: %s, update version: %s", name, version)

	_, err := conn.UpdateEnvironment(&elasticbeanstalk.UpdateEnvironmentInput{
		EnvironmentId: aws.String(envId),
		VersionLabel:  aws.String(version),
	})

	return err
}

func resourceAwsElasticBeanstalkEnvironmentRead(d *schema.ResourceData, meta interface{}) error {
	conn := meta.(*AWSClient).elasticbeanstalkconn

	app := d.Get("application").(string)
	envId := d.Id()

	log.Printf("[DEBUG] Elastic Beanstalk environment read %s: id %s", d.Get("name").(string), d.Id())

	resp, err := conn.DescribeEnvironments(&elasticbeanstalk.DescribeEnvironmentsInput{
		ApplicationName: aws.String(app),
		EnvironmentIds:  []*string{aws.String(envId)},
	})

	if err != nil {
		return err
	}

	if len(resp.Environments) == 0 {
		log.Printf("[DEBUG] Elastic Beanstalk environment properties: could not find environment %s", d.Id())

		d.SetId("")
		return nil
	} else if len(resp.Environments) != 1 {
		return fmt.Errorf("Error reading application properties: found %d environments, expected 1", len(resp.Environments))
	}

	env := resp.Environments[0]

	if *env.Status == "Terminated" {
		log.Printf("[DEBUG] Elastic Beanstalk environment %s was terminated", d.Id())

		d.SetId("")
		return nil
	}

	if err := d.Set("description", env.Description); err != nil {
		return err
	}

	if err := d.Set("cname", env.CNAME); err != nil {
		return err
	}

	if err := d.Set("version_label", env.VersionLabel); err != nil {
		return err
	}

	return resourceAwsElasticBeanstalkEnvironmentSettingsRead(d, meta)
}

func fetchAwsElasticBeanstalkEnvironmentSettings(d *schema.ResourceData, meta interface{}) (*schema.Set, error) {
	conn := meta.(*AWSClient).elasticbeanstalkconn

	app := d.Get("application").(string)
	name := d.Get("name").(string)

	resp, err := conn.DescribeConfigurationSettings(&elasticbeanstalk.DescribeConfigurationSettingsInput{
		ApplicationName: aws.String(app),
		EnvironmentName: aws.String(name),
	})

	if err != nil {
		return nil, err
	}

	if len(resp.ConfigurationSettings) != 1 {
		return nil, fmt.Errorf("Error reading environment settings: received %d settings groups, expected 1", len(resp.ConfigurationSettings))
	}

	settings := &schema.Set{F: optionSettingValueHash}
	for _, optionSetting := range resp.ConfigurationSettings[0].OptionSettings {
		m := map[string]interface{}{}

		if optionSetting.Namespace != nil {
			m["namespace"] = *optionSetting.Namespace
		} else {
			return nil, fmt.Errorf("Error reading environment settings: option setting with no namespace: %v", optionSetting)
		}

		if optionSetting.OptionName != nil {
			m["name"] = *optionSetting.OptionName
		} else {
			return nil, fmt.Errorf("Error reading environment settings: option setting with no name: %v", optionSetting)
		}

		if optionSetting.Value != nil {
			m["value"] = *optionSetting.Value
		}

		settings.Add(m)
	}

	return settings, nil
}

func resourceAwsElasticBeanstalkEnvironmentSettingsRead(d *schema.ResourceData, meta interface{}) error {
	log.Printf("[DEBUG] Elastic Beanstalk environment settings read %s: id %s", d.Get("name").(string), d.Id())

	allSettings, err := fetchAwsElasticBeanstalkEnvironmentSettings(d, meta)
	if err != nil {
		return err
	}

	dropGeneratedSecurityGroup(allSettings, meta)

	settings := d.Get("setting").(*schema.Set)

	log.Printf("[DEBUG] Elastic Beanstalk allSettings: %s", allSettings.GoString())
	log.Printf("[DEBUG] Elastic Beanstalk settings: %s", settings.GoString())

	// perform the set operation with only name/namespace as keys, excluding value
	// this is so we override things in the settings resource data key with updated values
	// from the api.  we skip values we didn't know about before because there are so many
	// defaults set by the eb api that we would delete many useful defaults.
	//
	// there is likely a better way to do this
	allSettingsKeySet := schema.NewSet(optionSettingKeyHash, allSettings.List())
	settingsKeySet := schema.NewSet(optionSettingKeyHash, settings.List())
	updatedSettingsKeySet := allSettingsKeySet.Intersection(settingsKeySet)

	log.Printf("[DEBUG] Elastic Beanstalk updatedSettingsKeySet: %s", updatedSettingsKeySet.GoString())

	updatedSettings := schema.NewSet(optionSettingValueHash, updatedSettingsKeySet.List())

	log.Printf("[DEBUG] Elastic Beanstalk updatedSettings: %s", updatedSettings.GoString())

	if err := d.Set("all_settings", allSettings.List()); err != nil {
		return err
	}

	if err := d.Set("setting", updatedSettings.List()); err != nil {
		return err
	}

	return nil
}

func resourceAwsElasticBeanstalkEnvironmentDelete(d *schema.ResourceData, meta interface{}) error {
	conn := meta.(*AWSClient).elasticbeanstalkconn

	opts := elasticbeanstalk.TerminateEnvironmentInput{
		EnvironmentId:      aws.String(d.Id()),
		TerminateResources: aws.Bool(true),
	}

	log.Printf("[DEBUG] Elastic Beanstalk Environment terminate opts: %s", opts)
	_, err := conn.TerminateEnvironment(&opts)

	if err != nil {
		return err
	}

	stateConf := &resource.StateChangeConf{
		Pending:    []string{"Terminating"},
		Target:     []string{"Terminated"},
		Refresh:    environmentStateRefreshFunc(conn, d.Id()),
		Timeout:    10 * time.Minute,
		Delay:      10 * time.Second,
		MinTimeout: 3 * time.Second,
	}

	_, err = stateConf.WaitForState()
	if err != nil {
		return fmt.Errorf(
			"Error waiting for Elastic Beanstalk Environment (%s) to become terminated: %s",
			d.Id(), err)
	}

	return nil
}

// environmentStateRefreshFunc returns a resource.StateRefreshFunc that is used to watch
// the creation of the Beanstalk Environment
func environmentStateRefreshFunc(conn *elasticbeanstalk.ElasticBeanstalk, environmentId string) resource.StateRefreshFunc {
	return func() (interface{}, string, error) {
		resp, err := conn.DescribeEnvironments(&elasticbeanstalk.DescribeEnvironmentsInput{
			EnvironmentIds: []*string{aws.String(environmentId)},
		})
		if err != nil {
			log.Printf("[Err] Error waiting for Elastic Beanstalk Environment state: %s", err)
			return -1, "failed", fmt.Errorf("[Err] Error waiting for Elastic Beanstalk Environment state: %s", err)
		}

		if resp == nil || len(resp.Environments) == 0 {
			// Sometimes AWS just has consistency issues and doesn't see
			// our instance yet. Return an empty state.
			return nil, "", nil
		}

		var env *elasticbeanstalk.EnvironmentDescription
		for _, e := range resp.Environments {
			if environmentId == *e.EnvironmentId {
				env = e
			}
		}

		if env == nil {
			return -1, "failed", fmt.Errorf("[Err] Error finding Elastic Beanstalk Environment, environment not found")
		}

		return env, *env.Status, nil
	}
}

// we use the following two functions to allow us to split out defaults
// as they become overridden from within the template
func optionSettingValueHash(v interface{}) int {
	rd := v.(map[string]interface{})
	namespace := rd["namespace"].(string)
	optionName := rd["name"].(string)
	value, _ := rd["value"].(string)
	hk := fmt.Sprintf("%s:%s=%s", namespace, optionName, sortValues(value))
	log.Printf("[DEBUG] Elastic Beanstalk optionSettingValueHash(%#v): %s: hk=%s,hc=%d", v, optionName, hk, hashcode.String(hk))
	return hashcode.String(hk)
}

func optionSettingKeyHash(v interface{}) int {
	rd := v.(map[string]interface{})
	namespace := rd["namespace"].(string)
	optionName := rd["name"].(string)
	hk := fmt.Sprintf("%s:%s", namespace, optionName)
	log.Printf("[DEBUG] Elastic Beanstalk optionSettingKeyHash(%#v): %s: hk=%s,hc=%d", v, optionName, hk, hashcode.String(hk))
	return hashcode.String(hk)
}

func sortValues(v string) string {
	values := strings.Split(v, ",")
	sort.Strings(values)
	return strings.Join(values, ",")
}

func extractOptionSettings(s *schema.Set) []*elasticbeanstalk.ConfigurationOptionSetting {
	settings := []*elasticbeanstalk.ConfigurationOptionSetting{}

	if s != nil {
		for _, setting := range s.List() {
			settings = append(settings, &elasticbeanstalk.ConfigurationOptionSetting{
				Namespace:  aws.String(setting.(map[string]interface{})["namespace"].(string)),
				OptionName: aws.String(setting.(map[string]interface{})["name"].(string)),
				Value:      aws.String(setting.(map[string]interface{})["value"].(string)),
			})
		}
	}

	return settings
}

func dropGeneratedSecurityGroup(settings *schema.Set, meta interface{}) {
	conn := meta.(*AWSClient).ec2conn

	for _, s := range settings.List() {
		setting := s.(map[string]interface{})

		if setting["name"].(string) != "SecurityGroups" {
			continue
		}

		log.Printf("[DEBUG] Elastic Beanstalk setting: %v", setting)
		settingValue, isString := setting["value"].(string)
		if !isString {
			continue
		}

		groups := strings.Split(settingValue, ",")

		resp, err := conn.DescribeSecurityGroups(&ec2.DescribeSecurityGroupsInput{
			GroupIds: aws.StringSlice(groups),
		})

		if err != nil {
			log.Printf("[DEBUG] Elastic Beanstalk error describing SecurityGroups: %v", err)
			continue
		}

		var legitGroups []string
		for _, group := range resp.SecurityGroups {
			log.Printf("[DEBUG] Elastic Beanstalk SecurityGroup: %v", *group.GroupName)
			if !strings.HasPrefix(*group.GroupName, "awseb") {
				legitGroups = append(legitGroups, *group.GroupId)
			}
		}

		settings.Remove(s)

		setting["value"] = strings.Join(legitGroups, ",")
		settings.Add(setting)
	}
}<|MERGE_RESOLUTION|>--- conflicted
+++ resolved
@@ -165,39 +165,6 @@
 func resourceAwsElasticBeanstalkEnvironmentUpdate(d *schema.ResourceData, meta interface{}) error {
 	conn := meta.(*AWSClient).elasticbeanstalkconn
 
-<<<<<<< HEAD
-	if d.HasChange("description") {
-		if err := resourceAwsElasticBeanstalkEnvironmentDescriptionUpdate(conn, d); err != nil {
-			return err
-		}
-	}
-
-	if d.HasChange("solution_stack_name") {
-		if err := resourceAwsElasticBeanstalkEnvironmentSolutionStackUpdate(conn, d); err != nil {
-			return err
-		}
-	}
-
-	if d.HasChange("setting") {
-		if err := resourceAwsElasticBeanstalkEnvironmentOptionSettingsUpdate(conn, d); err != nil {
-			return err
-		}
-	}
-
-	if d.HasChange("version_label") {
-		if err := resourceAwsElasticBeanstalkEnvironmentApplicationVersionUpdate(conn, d); err != nil {
-			return err
-		}
-	}
-
-	return resourceAwsElasticBeanstalkEnvironmentRead(d, meta)
-}
-
-func resourceAwsElasticBeanstalkEnvironmentDescriptionUpdate(conn *elasticbeanstalk.ElasticBeanstalk, d *schema.ResourceData) error {
-	name := d.Get("name").(string)
-	desc := d.Get("description").(string)
-=======
->>>>>>> 0c8843f2
 	envId := d.Id()
 
 	updateOpts := elasticbeanstalk.UpdateEnvironmentInput{
@@ -239,7 +206,7 @@
 
 	stateConf := &resource.StateChangeConf{
 		Pending:    []string{"Launching", "Updating"},
-		Target:     "Ready",
+		Target:     []string{"Ready"},
 		Refresh:    environmentStateRefreshFunc(conn, d.Id()),
 		Timeout:    10 * time.Minute,
 		Delay:      10 * time.Second,
@@ -254,21 +221,6 @@
 	}
 
 	return resourceAwsElasticBeanstalkEnvironmentRead(d, meta)
-}
-
-func resourceAwsElasticBeanstalkEnvironmentApplicationVersionUpdate(conn *elasticbeanstalk.ElasticBeanstalk, d *schema.ResourceData) error {
-	name := d.Get("name").(string)
-	version := d.Get("version_label").(string)
-	envId := d.Id()
-
-	log.Printf("[Debug] Elastic Beanstalk application: %s, update version: %s", name, version)
-
-	_, err := conn.UpdateEnvironment(&elasticbeanstalk.UpdateEnvironmentInput{
-		EnvironmentId: aws.String(envId),
-		VersionLabel:  aws.String(version),
-	})
-
-	return err
 }
 
 func resourceAwsElasticBeanstalkEnvironmentRead(d *schema.ResourceData, meta interface{}) error {
